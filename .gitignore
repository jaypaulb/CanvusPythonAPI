--- conflicted
+++ resolved
@@ -68,8 +68,4 @@
 .cursor/
 .cursorrules
 TASKS.md
-<<<<<<< HEAD
-notes.md 
-=======
-notes.md
->>>>>>> 51a501ef
+notes.md